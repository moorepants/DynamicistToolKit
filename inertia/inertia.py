--- conflicted
+++ resolved
@@ -132,7 +132,7 @@
     Iy = m / 12. * (3 * ro**2 + 3 * ri**2 + l**2)
     Iz = Iy
     return Ix, Iy, Iz
-    
+
 def cylinder_inertia(l, m, ro, ri):
     '''Calculate the moment of inertia for a hollow cylinder (or solid cylinder) where the x axis is
     aligned with the cylinder's axis.
@@ -195,7 +195,6 @@
     Irot =  np.dot(C, np.dot(I, C.T))
     return Irot
 
-<<<<<<< HEAD
 def principal_axes(I):
     '''Returns the principal moments of inertia and the orientation.
 
@@ -217,17 +216,11 @@
     Ip = Ip[indices]
     C = C.T[indices]
     return Ip, C
-=======
-
-# unit vector; useful for locating segments
-xunit = np.array([[1],[0],[0]])
-yunit = np.array([[0],[1],[0]])
-zunit = np.array([[0],[0],[1]])
 
 def rotate3(angles):
     '''Produces a three-dimensional rotation matrix as rotations around the 
     three cartesian axes.
-    
+
     Parameters
     ----------
     angles : numpy.array or list or tuple, shape(3,)
@@ -237,7 +230,7 @@
         the y-axis, and the third about the z-axis. All rotations are with 
         respect to the initial fixed frame, and they occur in the order x,
         then y, then z.
-        
+
     Returns
     -------
     R : numpy.matrix, shape(3,3)
@@ -336,5 +329,4 @@
         Inertia tensor with respect to a fixed coordinate system ("unrotated").
 
     '''
-    return RotMat * relInertia * RotMat.T
->>>>>>> 4d798903
+    return RotMat * relInertia * RotMat.T